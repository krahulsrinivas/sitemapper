--- conflicted
+++ resolved
@@ -1,10 +1,6 @@
 {
   "name": "sitemapper",
-<<<<<<< HEAD
-  "version": "3.1.6",
-=======
   "version": "3.1.7",
->>>>>>> 3d3ab4a4
   "description": "Parser for XML Sitemaps to be used with Robots.txt and web crawlers",
   "keywords": [
     "parse",
